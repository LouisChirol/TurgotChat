'use client';

import ChatInput from '@/components/ChatInput';
import ChatInterface from '@/components/ChatInterface';
import { sendMessage } from '@/services/api';
import { getSessionId } from '@/services/session';
import Image from 'next/image';
import { useState } from 'react';

export default function Home() {
  const [messages, setMessages] = useState([
    {
      id: '1',
      content: 'Bonjour ! Je suis Colbert, posez moi toutes vos questions sur le service public et les démarches administratives. Comment puis-je vous aider?',
      isUser: false,
    },
  ]);
  const [isLoading, setIsLoading] = useState(false);
  const [isExporting, setIsExporting] = useState(false);

  const handleSendMessage = async (message: string) => {
    if (!message.trim()) return;

    const newMessage = {
      id: Date.now().toString(),
      content: message,
      isUser: true,
    };

    setMessages((prev) => [...prev, newMessage]);
    setIsLoading(true);

    try {
      const response = await sendMessage(message);
      const aiMessage = {
        id: (Date.now() + 1).toString(),
        content: response.answer,
        isUser: false,
      };
      setMessages((prev) => [...prev, aiMessage]);
    } catch (error) {
      console.error('Error sending message:', error);
      const errorMessage = {
        id: (Date.now() + 1).toString(),
        content: 'Désolé, une erreur est survenue. Veuillez réessayer.',
        isUser: false,
      };
      setMessages((prev) => [...prev, errorMessage]);
    } finally {
      setIsLoading(false);
    }
  };

  const handleExportPDF = async () => {
    const sessionId = getSessionId();
    if (!sessionId) {
      console.error('No session ID found');
      return;
    }

    setIsExporting(true);
    try {
      const response = await fetch(`${process.env.NEXT_PUBLIC_API_URL || 'http://localhost:8000'}/export-pdf`, {
        method: 'POST',
        headers: {
          'Content-Type': 'application/json',
        },
        body: JSON.stringify({ session_id: sessionId }),
      });

      if (!response.ok) {
        throw new Error('Failed to export PDF');
      }

      // Get the blob from the response
      const blob = await response.blob();
      
      // Create a download link
      const url = window.URL.createObjectURL(blob);
      const a = document.createElement('a');
      a.href = url;
      a.download = `colbert_chat_${sessionId}.pdf`;
      document.body.appendChild(a);
      a.click();
      
      // Cleanup
      window.URL.revokeObjectURL(url);
      document.body.removeChild(a);
    } catch (error) {
      console.error('Error exporting PDF:', error);
      alert('Une erreur est survenue lors de l\'export du PDF. Veuillez réessayer.');
    } finally {
      setIsExporting(false);
    }
  };

  return (
    <main className="flex flex-col h-[100dvh]">
      <header className="shrink-0 bg-white dark:bg-gray-800 border-b border-gray-200 dark:border-gray-700 transition-colors duration-200">
        <div className="max-w-4xl mx-auto px-4 py-4">
<<<<<<< HEAD
          <div className="flex items-center justify-between">
            <div className="flex items-center gap-4">
              <Image
                src="/colbert_v2.png"
                alt="Colbert Assistant"
                width={60}
                height={60}
                className="rounded-full"
              />
              <div>
                <div className="flex items-center gap-2">
                  <h1 className="text-2xl font-bold">Colbert</h1>
                  <div className="w-6 h-4 flex overflow-hidden rounded-sm shadow-sm">
                    <div className="flex-1 bg-blue-600"></div>
                    <div className="flex-1 bg-white"></div>
                    <div className="flex-1 bg-red-600"></div>
                  </div>
=======
          <div className="flex items-center gap-4">
            <Image
              src="/colbert_v2.png"
              alt="Colbert Assistant"
              width={60}
              height={60}
              className="rounded-full"
            />
            <div>
              <div className="flex items-center gap-2">
                <h1 className="text-2xl font-bold dark:text-white">Colbert</h1>
                <div className="w-6 h-4 flex overflow-hidden rounded-sm shadow-sm">
                  <div className="flex-1 bg-blue-600"></div>
                  <div className="flex-1 bg-white"></div>
                  <div className="flex-1 bg-red-600"></div>
>>>>>>> a9270dbe
                </div>
                <p className="text-sm text-gray-600">Votre assistant administratif</p>
              </div>
<<<<<<< HEAD
=======
              <p className="text-sm text-gray-600 dark:text-gray-300">Votre assistant administratif</p>
>>>>>>> a9270dbe
            </div>
            <button
              onClick={handleExportPDF}
              disabled={isExporting || messages.length <= 1}
              className={`flex items-center gap-2 px-4 py-2 rounded-lg text-sm font-medium transition-colors ${
                isExporting || messages.length <= 1
                  ? 'bg-gray-100 text-gray-400 cursor-not-allowed'
                  : 'bg-blue-50 text-blue-600 hover:bg-blue-100'
              }`}
            >
              {isExporting ? (
                <>
                  <svg className="animate-spin h-4 w-4" viewBox="0 0 24 24">
                    <circle
                      className="opacity-25"
                      cx="12"
                      cy="12"
                      r="10"
                      stroke="currentColor"
                      strokeWidth="4"
                      fill="none"
                    />
                    <path
                      className="opacity-75"
                      fill="currentColor"
                      d="M4 12a8 8 0 018-8V0C5.373 0 0 5.373 0 12h4zm2 5.291A7.962 7.962 0 014 12H0c0 3.042 1.135 5.824 3 7.938l3-2.647z"
                    />
                  </svg>
                  Export en cours...
                </>
              ) : (
                <>
                  <svg
                    xmlns="http://www.w3.org/2000/svg"
                    className="h-4 w-4"
                    viewBox="0 0 20 20"
                    fill="currentColor"
                  >
                    <path
                      fillRule="evenodd"
                      d="M3 17a1 1 0 011-1h12a1 1 0 110 2H4a1 1 0 01-1-1zm3.293-7.707a1 1 0 011.414 0L9 10.586V3a1 1 0 112 0v7.586l1.293-1.293a1 1 0 111.414 1.414l-3 3a1 1 0 01-1.414 0l-3-3a1 1 0 010-1.414z"
                      clipRule="evenodd"
                    />
                  </svg>
                  Exporter en PDF
                </>
              )}
            </button>
          </div>
        </div>
      </header>

      <div className="flex-1 flex flex-col overflow-hidden">
        <div className="flex-1 overflow-y-auto">
          <div className="max-w-4xl mx-auto px-4 py-4">
            <ChatInterface messages={messages} isLoading={isLoading} />
          </div>
        </div>

        <div className="shrink-0 bg-white dark:bg-gray-800 border-t border-gray-200 dark:border-gray-700 pb-safe transition-colors duration-200">
          <div className="h-1 flex max-w-4xl mx-auto">
            <div className="flex-1 bg-blue-600"></div>
            <div className="flex-1 bg-white"></div>
            <div className="flex-1 bg-red-600"></div>
          </div>
          <div className="max-w-4xl mx-auto px-4 py-4">
            <ChatInput onSendMessage={handleSendMessage} isLoading={isLoading} />
          </div>
        </div>
      </div>
    </main>
  );
} <|MERGE_RESOLUTION|>--- conflicted
+++ resolved
@@ -2,7 +2,8 @@
 
 import ChatInput from '@/components/ChatInput';
 import ChatInterface from '@/components/ChatInterface';
-import { sendMessage } from '@/services/api';
+import ConfirmationModal from '@/components/ConfirmationModal';
+import { clearSession, sendMessage } from '@/services/api';
 import { getSessionId } from '@/services/session';
 import Image from 'next/image';
 import { useState } from 'react';
@@ -17,6 +18,7 @@
   ]);
   const [isLoading, setIsLoading] = useState(false);
   const [isExporting, setIsExporting] = useState(false);
+  const [isResetModalOpen, setIsResetModalOpen] = useState(false);
 
   const handleSendMessage = async (message: string) => {
     if (!message.trim()) return;
@@ -94,11 +96,27 @@
     }
   };
 
+  const handleReset = async () => {
+    try {
+      await clearSession();
+      setMessages([
+        {
+          id: '1',
+          content: 'Bonjour ! Je suis Colbert, posez moi toutes vos questions sur le service public et les démarches administratives. Comment puis-je vous aider?',
+          isUser: false,
+        },
+      ]);
+      setIsResetModalOpen(false);
+    } catch (error) {
+      console.error('Error resetting session:', error);
+      // You might want to show an error message to the user here
+    }
+  };
+
   return (
     <main className="flex flex-col h-[100dvh]">
       <header className="shrink-0 bg-white dark:bg-gray-800 border-b border-gray-200 dark:border-gray-700 transition-colors duration-200">
         <div className="max-w-4xl mx-auto px-4 py-4">
-<<<<<<< HEAD
           <div className="flex items-center justify-between">
             <div className="flex items-center gap-4">
               <Image
@@ -110,84 +128,88 @@
               />
               <div>
                 <div className="flex items-center gap-2">
-                  <h1 className="text-2xl font-bold">Colbert</h1>
+                  <h1 className="text-2xl font-bold dark:text-white">Colbert</h1>
                   <div className="w-6 h-4 flex overflow-hidden rounded-sm shadow-sm">
                     <div className="flex-1 bg-blue-600"></div>
                     <div className="flex-1 bg-white"></div>
                     <div className="flex-1 bg-red-600"></div>
                   </div>
-=======
-          <div className="flex items-center gap-4">
-            <Image
-              src="/colbert_v2.png"
-              alt="Colbert Assistant"
-              width={60}
-              height={60}
-              className="rounded-full"
-            />
-            <div>
-              <div className="flex items-center gap-2">
-                <h1 className="text-2xl font-bold dark:text-white">Colbert</h1>
-                <div className="w-6 h-4 flex overflow-hidden rounded-sm shadow-sm">
-                  <div className="flex-1 bg-blue-600"></div>
-                  <div className="flex-1 bg-white"></div>
-                  <div className="flex-1 bg-red-600"></div>
->>>>>>> a9270dbe
                 </div>
-                <p className="text-sm text-gray-600">Votre assistant administratif</p>
+                <p className="text-sm text-gray-600 dark:text-gray-300">Votre assistant administratif</p>
               </div>
-<<<<<<< HEAD
-=======
-              <p className="text-sm text-gray-600 dark:text-gray-300">Votre assistant administratif</p>
->>>>>>> a9270dbe
             </div>
-            <button
-              onClick={handleExportPDF}
-              disabled={isExporting || messages.length <= 1}
-              className={`flex items-center gap-2 px-4 py-2 rounded-lg text-sm font-medium transition-colors ${
-                isExporting || messages.length <= 1
-                  ? 'bg-gray-100 text-gray-400 cursor-not-allowed'
-                  : 'bg-blue-50 text-blue-600 hover:bg-blue-100'
-              }`}
-            >
-              {isExporting ? (
-                <>
-                  <svg className="animate-spin h-4 w-4" viewBox="0 0 24 24">
-                    <circle
-                      className="opacity-25"
-                      cx="12"
-                      cy="12"
-                      r="10"
-                      stroke="currentColor"
-                      strokeWidth="4"
-                      fill="none"
-                    />
-                    <path
-                      className="opacity-75"
+            <div className="flex items-center gap-3">
+              <button
+                onClick={() => setIsResetModalOpen(true)}
+                disabled={isLoading || messages.length <= 1}
+                className={`flex items-center gap-2 px-4 py-2 rounded-lg text-sm font-medium transition-colors ${
+                  isLoading || messages.length <= 1
+                    ? 'bg-gray-100 dark:bg-gray-700 text-gray-400 dark:text-gray-500 cursor-not-allowed'
+                    : 'bg-red-50 dark:bg-red-900/50 text-red-600 dark:text-red-300 hover:bg-red-100 dark:hover:bg-red-900'
+                }`}
+              >
+                <svg
+                  xmlns="http://www.w3.org/2000/svg"
+                  className="h-4 w-4"
+                  viewBox="0 0 20 20"
+                  fill="currentColor"
+                >
+                  <path
+                    fillRule="evenodd"
+                    d="M4 2a1 1 0 011 1v2.101a7.002 7.002 0 0111.601 2.566 1 1 0 11-1.885.666A5.002 5.002 0 005.999 7H9a1 1 0 010 2H4a1 1 0 01-1-1V3a1 1 0 011-1zm.008 9.057a1 1 0 011.276.61A5.002 5.002 0 0014.001 13H11a1 1 0 110-2h5a1 1 0 011 1v5a1 1 0 11-2 0v-2.101a7.002 7.002 0 01-11.601-2.566 1 1 0 01.61-1.276z"
+                    clipRule="evenodd"
+                  />
+                </svg>
+                Vider la discussion
+              </button>
+              <button
+                onClick={handleExportPDF}
+                disabled={isExporting || isLoading || messages.length <= 1}
+                className={`flex items-center gap-2 px-4 py-2 rounded-lg text-sm font-medium transition-colors ${
+                  isExporting || isLoading || messages.length <= 1
+                    ? 'bg-gray-100 dark:bg-gray-700 text-gray-400 dark:text-gray-500 cursor-not-allowed'
+                    : 'bg-blue-50 dark:bg-blue-900/50 text-blue-600 dark:text-blue-300 hover:bg-blue-100 dark:hover:bg-blue-900'
+                }`}
+              >
+                {isExporting ? (
+                  <>
+                    <svg className="animate-spin h-4 w-4" viewBox="0 0 24 24">
+                      <circle
+                        className="opacity-25"
+                        cx="12"
+                        cy="12"
+                        r="10"
+                        stroke="currentColor"
+                        strokeWidth="4"
+                        fill="none"
+                      />
+                      <path
+                        className="opacity-75"
+                        fill="currentColor"
+                        d="M4 12a8 8 0 018-8V0C5.373 0 0 5.373 0 12h4zm2 5.291A7.962 7.962 0 014 12H0c0 3.042 1.135 5.824 3 7.938l3-2.647z"
+                      />
+                    </svg>
+                    Export en cours...
+                  </>
+                ) : (
+                  <>
+                    <svg
+                      xmlns="http://www.w3.org/2000/svg"
+                      className="h-4 w-4"
+                      viewBox="0 0 20 20"
                       fill="currentColor"
-                      d="M4 12a8 8 0 018-8V0C5.373 0 0 5.373 0 12h4zm2 5.291A7.962 7.962 0 014 12H0c0 3.042 1.135 5.824 3 7.938l3-2.647z"
-                    />
-                  </svg>
-                  Export en cours...
-                </>
-              ) : (
-                <>
-                  <svg
-                    xmlns="http://www.w3.org/2000/svg"
-                    className="h-4 w-4"
-                    viewBox="0 0 20 20"
-                    fill="currentColor"
-                  >
-                    <path
-                      fillRule="evenodd"
-                      d="M3 17a1 1 0 011-1h12a1 1 0 110 2H4a1 1 0 01-1-1zm3.293-7.707a1 1 0 011.414 0L9 10.586V3a1 1 0 112 0v7.586l1.293-1.293a1 1 0 111.414 1.414l-3 3a1 1 0 01-1.414 0l-3-3a1 1 0 010-1.414z"
-                      clipRule="evenodd"
-                    />
-                  </svg>
-                  Exporter en PDF
-                </>
-              )}
-            </button>
+                    >
+                      <path
+                        fillRule="evenodd"
+                        d="M3 17a1 1 0 011-1h12a1 1 0 110 2H4a1 1 0 01-1-1zm3.293-7.707a1 1 0 011.414 0L9 10.586V3a1 1 0 112 0v7.586l1.293-1.293a1 1 0 111.414 1.414l-3 3a1 1 0 01-1.414 0l-3-3a1 1 0 010-1.414z"
+                        clipRule="evenodd"
+                      />
+                    </svg>
+                    Exporter en PDF
+                  </>
+                )}
+              </button>
+            </div>
           </div>
         </div>
       </header>
@@ -202,7 +224,7 @@
         <div className="shrink-0 bg-white dark:bg-gray-800 border-t border-gray-200 dark:border-gray-700 pb-safe transition-colors duration-200">
           <div className="h-1 flex max-w-4xl mx-auto">
             <div className="flex-1 bg-blue-600"></div>
-            <div className="flex-1 bg-white"></div>
+            <div className="flex-1 bg-white dark:bg-gray-800"></div>
             <div className="flex-1 bg-red-600"></div>
           </div>
           <div className="max-w-4xl mx-auto px-4 py-4">
@@ -210,6 +232,16 @@
           </div>
         </div>
       </div>
+
+      <ConfirmationModal
+        isOpen={isResetModalOpen}
+        onClose={() => setIsResetModalOpen(false)}
+        onConfirm={handleReset}
+        title="Vider la discussion"
+        message="Attention : cette action va réinitialiser la discussion et le contenu actuel sera définitivement perdu. Êtes-vous sûr de vouloir continuer ?"
+        confirmText="Vider la discussion"
+        cancelText="Annuler"
+      />
     </main>
   );
 } 